'use strict';

<<<<<<< HEAD
/* eslint-disable no-console */

const Mocha = require('mocha');
const color = Mocha.reporters.Base.color;
const WorkerCounter = require('./worker-counter');
=======
const Mocha = require('mocha');
const color = Mocha.reporters.Base.color;
const Semaphore = require('./semaphore');
>>>>>>> 19a563bc
const fs = require('fs-extra');
const config = require('./config');
const webdriver = require('selenium-webdriver');

const driver = new webdriver.Builder()
    .forBrowser(config.app.seleniumwebdriver.browser || 'phantomjs')
    .build();


<<<<<<< HEAD
const failHandlerRunning = new WorkerCounter();
=======
const failHandlerRunning = new Semaphore();
>>>>>>> 19a563bc


function UseCaseReporter(runner) {
    Mocha.reporters.Base.call(this, runner);

    const self = this;
    let indents = 0;

    function indent () {
        return Array(indents).join('  ');
    }

    runner.on('start', () => {
        console.log();
    });

    runner.on('suite', suite => {
        ++indents;
        console.log(color('suite', '%s%s'), indent(), suite.title);
    });

    runner.on('suite end', () => {
        --indents;
        if (indents === 1) {
            console.log();
        }
    });

    runner.on('use-case', useCase => {
        ++indents;
        console.log();
        console.log(color('suite', '%sUse case: %s'), indent(), useCase.title);
    });

    runner.on('use-case end', () => {
        --indents;
    });

    runner.on('steps', useCase => {
        ++indents;
        console.log(color('pass', '%s%s'), indent(), useCase.title);
    });

    runner.on('steps end', () => {
        --indents;
    });

    runner.on('step pass', step => {
        console.log(indent() + color('checkmark', '  ' + Mocha.reporters.Base.symbols.ok) + color('pass', ' %s'), step.title);
    });

    runner.on('step fail', step => {
        console.log(indent() + color('fail', '  %s'), step.title);
    });

    runner.on('pending', test => {
        const fmt = indent() + color('pending', '  - %s');
        console.log(fmt, test.title);
    });

    runner.on('pass', test => {
        let fmt;
        if (test.speed === 'fast') {
            fmt = indent() +
                color('checkmark', '  ' + Mocha.reporters.Base.symbols.ok) +
                color('pass', ' %s');
            console.log(fmt, test.title);
        } else {
            fmt = indent() +
                color('checkmark', '  ' + Mocha.reporters.Base.symbols.ok) +
                color('pass', ' %s') +
                color(test.speed, ' (%dms)');
            console.log(fmt, test.title, test.duration);
        }
    });

    runner.on('fail', (test, err) => {
        failHandlerRunning.enter();
        (async () => {
            const currentUrl = await driver.getCurrentUrl();
            const info = `URL: ${currentUrl}`;
            await fs.writeFile('last-failed-e2e-test.info', info);
            await fs.writeFile('last-failed-e2e-test.html', await driver.getPageSource());
            await fs.writeFile('last-failed-e2e-test.png', new Buffer(await driver.takeScreenshot(), 'base64'));
            failHandlerRunning.exit();
        })();

        console.log(indent() + color('fail', '  %s'), test.title);
        console.log();
        console.log(err);
        console.log();
        console.log('Snaphot of and info about the current page are in last-failed-e2e-test.*');
    });

    runner.on('end', () => {
        const stats = self.stats;
        let fmt;

        console.log();

        // passes
        fmt = color('bright pass', ' ') + color('green', ' %d passing');
        console.log(fmt, stats.passes);

        // pending
        if (stats.pending) {
            fmt = color('pending', ' ') + color('pending', ' %d pending');
            console.log(fmt, stats.pending);
        }

        // failures
        if (stats.failures) {
            fmt = color('fail', '  %d failing');
            console.log(fmt, stats.failures);
        }

        console.log();
    });
}


const mocha = new Mocha()
    .timeout(120000)
    .reporter(UseCaseReporter)
    .ui('tdd');

mocha._originalRun = mocha.run;


let runner;
mocha.run = fn => {
    runner = mocha._originalRun(async () => {
        await failHandlerRunning.waitForEmpty();
        await driver.quit();

        fn();
    });
};


async function useCaseExec(name, asyncFn) {
    runner.emit('use-case', {title: name});

    try {
        await asyncFn();
        runner.emit('use-case end');
    } catch (err) {
        runner.emit('use-case end');
        throw err;
    }
}

function useCase(name, asyncFn) {
    if (asyncFn) {
        return test('Use case: ' + name, () => useCaseExec(name, asyncFn));
    } else {
        // Pending test
        return test('Use case: ' + name);
    }
}

<<<<<<< HEAD
useCase.only = (name, asyncFn) => test.only('Use case: ' + name, () => useCaseExec(name, asyncFn));

useCase.skip = (name, asyncFn) => test.skip('Use case: ' + name, () => useCaseExec(name, asyncFn));
=======
useCase.only = (name, asyncFn) => {
    return test.only('Use case: ' + name, () => useCaseExec(name, asyncFn));
};

useCase.skip = (name, asyncFn) => {
    return test.skip('Use case: ' + name, () => useCaseExec(name, asyncFn));
};
>>>>>>> 19a563bc

async function step(name, asyncFn) {
    try {
        await asyncFn();
        runner.emit('step pass', {title: name});
    } catch (err) {
        runner.emit('step fail', {title: name});
        throw err;
    }
}

async function steps(name, asyncFn) {
    try {
        runner.emit('steps', {title: name});
        await asyncFn();
        runner.emit('steps end');
    } catch (err) {
        runner.emit('step end');
        throw err;
    }
}

async function precondition(preConditionName, useCaseName, asyncFn) {
    await steps(`Including use case "${useCaseName}" to satisfy precondition "${preConditionName}"`, asyncFn);
}

module.exports = {
    mocha,
    useCase,
    step,
    steps,
    precondition,
    driver
};<|MERGE_RESOLUTION|>--- conflicted
+++ resolved
@@ -1,16 +1,10 @@
 'use strict';
 
-<<<<<<< HEAD
 /* eslint-disable no-console */
 
 const Mocha = require('mocha');
 const color = Mocha.reporters.Base.color;
 const WorkerCounter = require('./worker-counter');
-=======
-const Mocha = require('mocha');
-const color = Mocha.reporters.Base.color;
-const Semaphore = require('./semaphore');
->>>>>>> 19a563bc
 const fs = require('fs-extra');
 const config = require('./config');
 const webdriver = require('selenium-webdriver');
@@ -19,13 +13,7 @@
     .forBrowser(config.app.seleniumwebdriver.browser || 'phantomjs')
     .build();
 
-
-<<<<<<< HEAD
 const failHandlerRunning = new WorkerCounter();
-=======
-const failHandlerRunning = new Semaphore();
->>>>>>> 19a563bc
-
 
 function UseCaseReporter(runner) {
     Mocha.reporters.Base.call(this, runner);
@@ -186,19 +174,9 @@
     }
 }
 
-<<<<<<< HEAD
 useCase.only = (name, asyncFn) => test.only('Use case: ' + name, () => useCaseExec(name, asyncFn));
 
 useCase.skip = (name, asyncFn) => test.skip('Use case: ' + name, () => useCaseExec(name, asyncFn));
-=======
-useCase.only = (name, asyncFn) => {
-    return test.only('Use case: ' + name, () => useCaseExec(name, asyncFn));
-};
-
-useCase.skip = (name, asyncFn) => {
-    return test.skip('Use case: ' + name, () => useCaseExec(name, asyncFn));
-};
->>>>>>> 19a563bc
 
 async function step(name, asyncFn) {
     try {
