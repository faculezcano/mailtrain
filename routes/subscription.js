--- conflicted
+++ resolved
@@ -702,8 +702,12 @@
                 }
 
 
-<<<<<<< HEAD
-                if (req.query.formTest ||
+                const autoUnsubscribe = req.query.auto === 'yes';
+
+                if (autoUnsubscribe) {
+                    handleUnsubscribe(list, subscription, autoUnsubscribe, req.query.c, req.ip, res, next);
+
+                } else if (req.query.formTest ||
                     list.unsubscriptionMode === lists.UnsubscriptionMode.ONE_STEP_WITH_FORM ||
                     list.unsubscriptionMode === lists.UnsubscriptionMode.TWO_STEP_WITH_FORM) {
 
@@ -715,25 +719,6 @@
                     subscription.defaultAddress = configItems.defaultAddress;
                     subscription.defaultPostaddress = configItems.defaultPostaddress;
 
-=======
-                const autoUnsubscribe = req.query.auto === 'yes';
-
-                if (autoUnsubscribe) {
-                    handleUnsubscribe(list, subscription, autoUnsubscribe, req.query.c, req.ip, res, next);
-
-                } else if (req.query.formTest ||
-                    list.unsubscriptionMode === lists.UnsubscriptionMode.ONE_STEP_WITH_FORM ||
-                    list.unsubscriptionMode === lists.UnsubscriptionMode.TWO_STEP_WITH_FORM) {
-
-                    subscription.lcid = req.params.lcid;
-                    subscription.ucid = req.params.ucid;
-                    subscription.title = list.name;
-                    subscription.csrfToken = req.csrfToken();
-                    subscription.campaign = req.query.c;
-                    subscription.defaultAddress = configItems.defaultAddress;
-                    subscription.defaultPostaddress = configItems.defaultPostaddress;
-
->>>>>>> cff90888
                     subscription.template = {
                         template: 'subscription/web-unsubscribe.mjml.hbs',
                         layout: 'subscription/layout.mjml.hbs'
@@ -761,11 +746,7 @@
                         });
                     });
                 } else { // UnsubscriptionMode.ONE_STEP || UnsubscriptionMode.TWO_STEP || UnsubscriptionMode.MANUAL
-<<<<<<< HEAD
-                    handleUnsubscribe(list, subscription, req.query.c, req.ip, res, next);
-=======
                     handleUnsubscribe(list, subscription, autoUnsubscribe, req.query.c, req.ip, res, next);
->>>>>>> cff90888
                 }
             });
         });
@@ -795,15 +776,32 @@
                 return next(err);
             }
 
-<<<<<<< HEAD
-            handleUnsubscribe(list, subscription, campaignId, req.ip, res, next);
-        });
-    });
-});
-
-function handleUnsubscribe(list, subscription, campaignId, ip, res, next) {
-    if (list.unsubscriptionMode === lists.UnsubscriptionMode.TWO_STEP ||
-        list.unsubscriptionMode === lists.UnsubscriptionMode.TWO_STEP_WITH_FORM) {
+            handleUnsubscribe(list, subscription, false, campaignId, req.ip, res, next);
+        });
+    });
+});
+
+function handleUnsubscribe(list, subscription, autoUnsubscribe, campaignId, ip, res, next) {
+    if ((list.unsubscriptionMode === lists.UnsubscriptionMode.ONE_STEP || list.unsubscriptionMode === lists.UnsubscriptionMode.ONE_STEP_WITH_FORM) ||
+        (autoUnsubscribe && (list.unsubscriptionMode === lists.UnsubscriptionMode.TWO_STEP || list.unsubscriptionMode === lists.UnsubscriptionMode.TWO_STEP_WITH_FORM)) ) {
+
+        subscriptions.changeStatus(list.id, subscription.id, campaignId, subscriptions.Status.UNSUBSCRIBED, (err, found) => {
+            if (err) {
+                return next(err);
+            }
+    
+            // TODO: Shall we do anything with "found"?
+
+            mailHelpers.sendUnsubscriptionConfirmed(list, subscription.email, subscription, err => {
+                if (err) {
+                    return next(err);
+                }
+
+                res.redirect('/subscription/' + list.cid + '/unsubscribed-notice');
+            });
+        });
+
+    } else if (list.unsubscriptionMode === lists.UnsubscriptionMode.TWO_STEP || list.unsubscriptionMode === lists.UnsubscriptionMode.TWO_STEP_WITH_FORM) {
 
         const data = {
             subscriptionId: subscription.id,
@@ -824,70 +822,6 @@
             });
         });
 
-    } else if (list.unsubscriptionMode === lists.UnsubscriptionMode.ONE_STEP ||
-        list.unsubscriptionMode === lists.UnsubscriptionMode.ONE_STEP_WITH_FORM) {
-
-        subscriptions.changeStatus(list.id, subscription.id, campaignId, subscriptions.Status.UNSUBSCRIBED, (err, found) => {
-=======
-            handleUnsubscribe(list, subscription, false, campaignId, req.ip, res, next);
-        });
-    });
-});
-
-function handleUnsubscribe(list, subscription, autoUnsubscribe, campaignId, ip, res, next) {
-    if ((list.unsubscriptionMode === lists.UnsubscriptionMode.ONE_STEP || list.unsubscriptionMode === lists.UnsubscriptionMode.ONE_STEP_WITH_FORM) ||
-        (autoUnsubscribe && (list.unsubscriptionMode === lists.UnsubscriptionMode.TWO_STEP || list.unsubscriptionMode === lists.UnsubscriptionMode.TWO_STEP_WITH_FORM)) ) {
-
-        subscriptions.changeStatus(list.id, subscription.id, campaignId, subscriptions.Status.UNSUBSCRIBED, (err, found) => {
-            if (err) {
-                return next(err);
-            }
-    
-            // TODO: Shall we do anything with "found"?
-
-            mailHelpers.sendUnsubscriptionConfirmed(list, subscription.email, subscription, err => {
-                if (err) {
-                    return next(err);
-                }
-
-                res.redirect('/subscription/' + list.cid + '/unsubscribed-notice');
-            });
-        });
-
-    } else if (list.unsubscriptionMode === lists.UnsubscriptionMode.TWO_STEP || list.unsubscriptionMode === lists.UnsubscriptionMode.TWO_STEP_WITH_FORM) {
-
-        const data = {
-            subscriptionId: subscription.id,
-            campaignId
-        };
-
-        confirmations.addConfirmation(list.id, 'unsubscribe', ip, data, (err, confirmCid) => {
->>>>>>> cff90888
-            if (err) {
-                return next(err);
-            }
-
-<<<<<<< HEAD
-            // TODO: Shall we do anything with "found"?
-
-            mailHelpers.sendUnsubscriptionConfirmed(list, subscription.email, subscription, err => {
-=======
-            mailHelpers.sendConfirmUnsubscription(list, subscription.email, confirmCid, subscription, err => {
->>>>>>> cff90888
-                if (err) {
-                    return next(err);
-                }
-
-<<<<<<< HEAD
-                res.redirect('/subscription/' + list.cid + '/unsubscribed-notice');
-            });
-        });
-=======
-                res.redirect('/subscription/' + list.cid + '/confirm-unsubscription-notice');
-            });
-        });
-
->>>>>>> cff90888
     } else { // UnsubscriptionMode.MANUAL
         res.redirect('/subscription/' + list.cid + '/manual-unsubscribe-notice');
     }
